--- conflicted
+++ resolved
@@ -4,14 +4,10 @@
 import hmac
 import json
 import random
-<<<<<<< HEAD
 import re
 import time
 import uuid
-=======
-import datetime
 from typing import Dict, List
->>>>>>> b43afacf
 
 import requests
 
