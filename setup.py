from setuptools import setup, find_packages

long_description = '''
Fast and effective Instagram Private API wrapper (public+private requests and challenge resolver).

Use the most recent version of the API from Instagram.

### Features

1. Performs Public API (web, anonymous) or Private API (mobile app, authorized) requests depending on the situation (to avoid Instagram limits)
2. Challenge Resolver have Email (as well as recipes for automating receive a code from email) and SMS handlers
3. Support upload a Photo, Video, IGTV, Albums and Stories
4. Support work with User, Media, Insights, Collections, Location (Place), Hashtag and Direct objects
5. Like, Follow, Edit account (Bio) and much more else
6. Insights by account, posts and stories
7. Build stories with custom background, font animation, swipe up link and mention users
8. In the next release, account registration and captcha passing will appear
'''

setup(
    name='instagrapi',
    version='1.3.5',
    author='Mikhail Andreev',
    author_email='x11org@gmail.com',
    license='MIT',
    url='https://github.com/adw0rd/instagrapi',
    install_requires=[
        'requests==2.24.0',
        'PySocks==1.7.1',
<<<<<<< HEAD
        'moviepy==1.0.3',
        'Pillow==7.2.0',
=======
        'pydantic==1.7.2'
>>>>>>> e1c98cee
    ],
    keywords='instagram private api',
    description='Fast and effective Instagram Private API wrapper',
    long_description=long_description,
    long_description_content_type='text/markdown',
    packages=find_packages(),
    python_requires=">=3.6",
    include_package_data=True,
    classifiers=[
        'Development Status :: 4 - Beta',
        'Intended Audience :: Developers',
        'License :: OSI Approved :: MIT License',
        'Topic :: Software Development :: Libraries :: Python Modules',
        'Programming Language :: Python :: 3.6',
        'Programming Language :: Python :: 3.7',
        'Programming Language :: Python :: 3.8',
        'Programming Language :: Python :: 3.9',
    ]
)<|MERGE_RESOLUTION|>--- conflicted
+++ resolved
@@ -27,12 +27,6 @@
     install_requires=[
         'requests==2.24.0',
         'PySocks==1.7.1',
-<<<<<<< HEAD
-        'moviepy==1.0.3',
-        'Pillow==7.2.0',
-=======
-        'pydantic==1.7.2'
->>>>>>> e1c98cee
     ],
     keywords='instagram private api',
     description='Fast and effective Instagram Private API wrapper',
